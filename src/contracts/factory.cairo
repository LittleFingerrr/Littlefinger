#[starknet::contract]
pub mod Factory {
    use littlefinger::interfaces::ifactory::IFactory;
    use openzeppelin::access::ownable::OwnableComponent;
    use openzeppelin::upgrades::UpgradeableComponent;
    use openzeppelin::upgrades::interface::IUpgradeable;
    use starknet::class_hash::ClassHash;
    use starknet::storage::{
        Map, StoragePathEntry, StoragePointerReadAccess, StoragePointerWriteAccess,
    };
    use starknet::syscalls::deploy_syscall;
    use starknet::{ContractAddress, SyscallResultTrait, get_block_timestamp, get_caller_address};
    // use littlefinger::structs::organization::{OrganizationInfo};

    component!(path: OwnableComponent, storage: ownable, event: OwnableEvent);
    component!(path: UpgradeableComponent, storage: upgradeable, event: UpgradeableEvent);

    #[storage]
    pub struct Storage {
<<<<<<< HEAD
        deployed_orgs: Map<u256, ContractAddress>, //org_id should be the same with vault_id
        deployed_vaults: Map<u256, ContractAddress>,
=======
        deployed_orgs: Map::<u256, ContractAddress>, //org_id should be the same with vault_id
        deployed_vaults: Map::<u256, ContractAddress>,
        vault_org_pairs: Map::<ContractAddress, (ContractAddress, ContractAddress)>,
>>>>>>> 8c88dcfe
        orgs_count: u64,
        vaults_count: u64, //Open to the possibility of an organization somehow having more than one vault
        vault_class_hash: ClassHash,
        org_core_class_hash: ClassHash,
        #[substorage(v0)]
        ownable: OwnableComponent::Storage,
        #[substorage(v0)]
        upgradeable: UpgradeableComponent::Storage,
    }

    #[abi(embed_v0)]
    impl OwnableMixinImpl = OwnableComponent::OwnableMixinImpl<ContractState>;
    impl OwnableInternalImpl = OwnableComponent::InternalImpl<ContractState>;

    impl UpgradeableInternalImpl = UpgradeableComponent::InternalImpl<ContractState>;

    // I actually
    // const ORG_CORE_CLASS_HASH: felt252 =
    // 0x012a413fb811681055cf9fa3eccddb7e20e6bc08a476442da2743fb660c45945;
    // const VAULT_CLASS_HASH: felt252 =
    // 0x017195343b9bf99c3933a7a998bcba8244d14a95ec35d26afbbfa6bbe4cded8d;

    #[event]
    #[derive(Drop, starknet::Event)]
    pub enum Event {
        #[flat]
        OwnableEvent: OwnableComponent::Event,
        #[flat]
        UpgradeableEvent: UpgradeableComponent::Event,
        VaultDeployed: VaultDeployed,
        OrgCoreDeployed: OrgCoreDeployed,
    }

    #[derive(Drop, starknet::Event)]
    pub struct VaultDeployed {
        address: ContractAddress,
        deployed_at: u64,
    }

    #[derive(Drop, starknet::Event)]
    pub struct OrgCoreDeployed {
        address: ContractAddress,
        deployed_at: u64,
    }

    #[constructor]
    fn constructor(
        ref self: ContractState,
        owner: ContractAddress,
        org_core_class_hash: felt252,
        vault_class_hash: felt252,
    ) {
        self.orgs_count.write(0);
        self.vaults_count.write(0);
        let vault_class_hash: ClassHash = vault_class_hash.try_into().unwrap();
        let org_core_class_hash: ClassHash = org_core_class_hash.try_into().unwrap();
        self.vault_class_hash.write(vault_class_hash);
        self.org_core_class_hash.write(org_core_class_hash);
        self.ownable.initializer(owner);
    }

    #[abi(embed_v0)]
    impl UpgradeableImpl of IUpgradeable<ContractState> {
        fn upgrade(ref self: ContractState, new_class_hash: ClassHash) {
            // This might be upgraded from the factory
            self.ownable.assert_only_owner();
            self.upgradeable.upgrade(new_class_hash);
        }
    }

    #[abi(embed_v0)]
    pub impl FactoryImpl of IFactory<ContractState> {
        fn setup_org(
            ref self: ContractState,
            available_funds: u256,
            starting_bonus_allocation: u256,
            token: ContractAddress,
            salt: felt252,
            // class_hash: felt252,
            // Needed to initialize the organization component
<<<<<<< HEAD
            owner: Option<ContractAddress>,
            name: ByteArray,
            ipfs_url: ByteArray,
=======
            owner: ContractAddress, 
            name: ByteArray, 
            ipfs_url: ByteArray, 
>>>>>>> 8c88dcfe
            // vault_address: ContractAddress,
            // Needed to initialize the member component
            first_admin_fname: felt252,
            first_admin_lname: felt252,
            first_admin_alias: felt252,
            // salt: felt252,
        ) -> (ContractAddress, ContractAddress) {
            // let deployer = get_caller_address();
<<<<<<< HEAD
            let vault_address = self
                .deploy_vault(available_funds, starting_bonus_allocation, token, salt);
            let org_core_address = self
                .deploy_org_core(
                    owner,
                    name,
                    ipfs_url,
                    vault_address,
                    first_admin_fname,
                    first_admin_lname,
                    first_admin_alias,
                    salt,
                );
=======
            let vault_address = self.deploy_vault(
                available_funds, starting_bonus_allocation, token, salt
            );
            let org_core_address = self.deploy_org_core(
                owner, name, ipfs_url, vault_address, first_admin_fname, first_admin_lname, first_admin_alias, salt + 1
            );
            self.vault_org_pairs.entry(owner).write((org_core_address, vault_address));
>>>>>>> 8c88dcfe

            (org_core_address, vault_address)
        }

        fn get_deployed_vaults(self: @ContractState) -> Array<ContractAddress> {
            let mut vaults = array![];
            let vaults_count: u256 = (self.vaults_count.read()).try_into().unwrap();

            for i in 1..(vaults_count + 1) {
                let current_vault = self.deployed_vaults.entry(i).read();
                vaults.append(current_vault);
            }
            vaults
        }
        fn get_deployed_org_cores(self: @ContractState) -> Array<ContractAddress> {
            let mut orgs = array![];
            let orgs_count: u256 = (self.orgs_count.read()).try_into().unwrap();

            for i in 1..(orgs_count + 1) {
                let current_org_core = self.deployed_orgs.entry(i).read();
                orgs.append(current_org_core);
            }
            orgs
        }
<<<<<<< HEAD

        fn update_class_hash(ref self: ContractState, vault_hash: Option<ClassHash>, core_hash: Option<ClassHash>) {
            self.ownable.assert_only_owner();
            if let Option::Some(hash) = vault_hash {
                self.vault_class_hash.write(hash);
            }
            if let Option::Some(hash) = core_hash {
                self.org_core_class_hash.write(hash)
            }
        }
        // fn get_vault_org_pairs(self: @ContractState) -> Array<(ContractAddress, ContractAddress)>
    // {

        // }
=======
        fn get_vault_org_pair(self: @ContractState, caller: ContractAddress) -> (ContractAddress, ContractAddress) {
            let vault_org_pair = self.vault_org_pairs.entry(caller).read();
            vault_org_pair
        }
>>>>>>> 8c88dcfe
    }

    #[generate_trait]
    pub impl InternalImpl of InternalTrait {
        fn deploy_vault(
            ref self: ContractState,
            // class_hash: felt252, //unwrap it into class has using into, and it will be removed
            // once I declare the vault
            available_funds: u256,
            starting_bonus_allocation: u256,
            token: ContractAddress,
            salt: felt252,
        ) -> ContractAddress {
            let vault_count = self.vaults_count.read();
            let vault_id: u256 = vault_count.try_into().unwrap();
            let mut constructor_calldata = array![];
            token.serialize(ref constructor_calldata);
            available_funds.serialize(ref constructor_calldata);
            starting_bonus_allocation.serialize(ref constructor_calldata);

            // Deploy the Vault
            let processed_class_hash: ClassHash = self.vault_class_hash.read();
            let result = deploy_syscall(
                processed_class_hash,
                salt,
                constructor_calldata.span(),
                false //Have to recheck if this is the right value, and why
            );
            let (vault_address, _) = result.unwrap_syscall();

            // Update state of storage
            self.vaults_count.write(self.vaults_count.read() + 1);
            self.deployed_vaults.entry(vault_id).write(vault_address);

            self.emit(VaultDeployed { address: vault_address, deployed_at: get_block_timestamp() });

            vault_address
        }

        // Initialize organization
        // Initialize member
        // If custom owner is not supplied at deployment, deployer is used as owner, and becomes the
        // first admin
        fn deploy_org_core(
            ref self: ContractState,
            // class_hash: felt252,
            // Needed to initialize the organization component
<<<<<<< HEAD
            owner: Option<ContractAddress>,
            name: ByteArray,
            ipfs_url: ByteArray,
=======
            owner: ContractAddress, 
            name: ByteArray, 
            ipfs_url: ByteArray, 
>>>>>>> 8c88dcfe
            vault_address: ContractAddress,
            // Needed to initialize the member component
            first_admin_fname: felt252,
            first_admin_lname: felt252,
            first_admin_alias: felt252,
            salt: felt252,
        ) -> ContractAddress {
            let deployer = get_caller_address();
            let org_count = self.orgs_count.read();
            let org_id: u256 = org_count.try_into().unwrap();
            // let mut viable_owner = deployer;
            // if owner.is_some() {
            //     viable_owner = owner.unwrap()
            // }
            // let current_time = get_block_timestamp();
            // let organization_info = OrganizationInfo {
            //     org_id,
            // let felt_org_id: felt252 = org_id.into();
            // let felt_name: felt252 = name.into();
            //     name,
            //     deployer,
            //     owner: viable_owner,
            //     ipfs_url,
            //     vault_address,
            //     created_at: current_time
            // };
            let mut constructor_calldata = array![];
            org_id.serialize(ref constructor_calldata);
            name.serialize(ref constructor_calldata);
            owner.serialize(ref constructor_calldata);
            ipfs_url.serialize(ref constructor_calldata);
            vault_address.serialize(ref constructor_calldata);
            first_admin_fname.serialize(ref constructor_calldata);
            first_admin_lname.serialize(ref constructor_calldata);
            first_admin_alias.serialize(ref constructor_calldata);
            deployer.serialize(ref constructor_calldata);

            let processed_class_hash: ClassHash = self.org_core_class_hash.read();

            // Deploy contract
            let (org_address, _) = deploy_syscall(
                processed_class_hash, salt, constructor_calldata.span(), false,
            )
                .unwrap_syscall();

            self.deployed_orgs.entry(org_id).write(org_address);
            self.orgs_count.write(self.orgs_count.read() + 1);

            self.emit(OrgCoreDeployed { address: org_address, deployed_at: get_block_timestamp() });

            org_address
        }
    }
}<|MERGE_RESOLUTION|>--- conflicted
+++ resolved
@@ -17,14 +17,9 @@
 
     #[storage]
     pub struct Storage {
-<<<<<<< HEAD
-        deployed_orgs: Map<u256, ContractAddress>, //org_id should be the same with vault_id
-        deployed_vaults: Map<u256, ContractAddress>,
-=======
         deployed_orgs: Map::<u256, ContractAddress>, //org_id should be the same with vault_id
         deployed_vaults: Map::<u256, ContractAddress>,
         vault_org_pairs: Map::<ContractAddress, (ContractAddress, ContractAddress)>,
->>>>>>> 8c88dcfe
         orgs_count: u64,
         vaults_count: u64, //Open to the possibility of an organization somehow having more than one vault
         vault_class_hash: ClassHash,
@@ -105,15 +100,9 @@
             salt: felt252,
             // class_hash: felt252,
             // Needed to initialize the organization component
-<<<<<<< HEAD
-            owner: Option<ContractAddress>,
-            name: ByteArray,
-            ipfs_url: ByteArray,
-=======
             owner: ContractAddress, 
             name: ByteArray, 
             ipfs_url: ByteArray, 
->>>>>>> 8c88dcfe
             // vault_address: ContractAddress,
             // Needed to initialize the member component
             first_admin_fname: felt252,
@@ -122,21 +111,6 @@
             // salt: felt252,
         ) -> (ContractAddress, ContractAddress) {
             // let deployer = get_caller_address();
-<<<<<<< HEAD
-            let vault_address = self
-                .deploy_vault(available_funds, starting_bonus_allocation, token, salt);
-            let org_core_address = self
-                .deploy_org_core(
-                    owner,
-                    name,
-                    ipfs_url,
-                    vault_address,
-                    first_admin_fname,
-                    first_admin_lname,
-                    first_admin_alias,
-                    salt,
-                );
-=======
             let vault_address = self.deploy_vault(
                 available_funds, starting_bonus_allocation, token, salt
             );
@@ -144,7 +118,6 @@
                 owner, name, ipfs_url, vault_address, first_admin_fname, first_admin_lname, first_admin_alias, salt + 1
             );
             self.vault_org_pairs.entry(owner).write((org_core_address, vault_address));
->>>>>>> 8c88dcfe
 
             (org_core_address, vault_address)
         }
@@ -169,7 +142,6 @@
             }
             orgs
         }
-<<<<<<< HEAD
 
         fn update_class_hash(ref self: ContractState, vault_hash: Option<ClassHash>, core_hash: Option<ClassHash>) {
             self.ownable.assert_only_owner();
@@ -184,12 +156,6 @@
     // {
 
         // }
-=======
-        fn get_vault_org_pair(self: @ContractState, caller: ContractAddress) -> (ContractAddress, ContractAddress) {
-            let vault_org_pair = self.vault_org_pairs.entry(caller).read();
-            vault_org_pair
-        }
->>>>>>> 8c88dcfe
     }
 
     #[generate_trait]
@@ -237,15 +203,9 @@
             ref self: ContractState,
             // class_hash: felt252,
             // Needed to initialize the organization component
-<<<<<<< HEAD
-            owner: Option<ContractAddress>,
-            name: ByteArray,
-            ipfs_url: ByteArray,
-=======
             owner: ContractAddress, 
             name: ByteArray, 
             ipfs_url: ByteArray, 
->>>>>>> 8c88dcfe
             vault_address: ContractAddress,
             // Needed to initialize the member component
             first_admin_fname: felt252,
