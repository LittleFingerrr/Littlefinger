--- conflicted
+++ resolved
@@ -112,28 +112,12 @@
             // salt: felt252,
         ) -> (ContractAddress, ContractAddress) {
             // let deployer = get_caller_address();
-<<<<<<< HEAD
-            let vault_address = self
-                .deploy_vault(available_funds, starting_bonus_allocation, token, salt);
-            let org_core_address = self
-                .deploy_org_core(
-                    owner,
-                    name,
-                    ipfs_url,
-                    vault_address,
-                    first_admin_fname,
-                    first_admin_lname,
-                    first_admin_alias,
-                    salt + 1,
-                );
-=======
             let vault_address = self.deploy_vault(
                 available_funds, starting_bonus_allocation, token, salt, owner
             );
             let org_core_address = self.deploy_org_core(
                 owner, name, ipfs_url, vault_address, first_admin_fname, first_admin_lname, first_admin_alias, salt + 1
             );
->>>>>>> 3a5c3247
             self.vault_org_pairs.entry(owner).write((org_core_address, vault_address));
             let vault_dispatcher = IVaultDispatcher { contract_address: vault_address };
             vault_dispatcher.allow_org_core_address(org_core_address);
@@ -162,13 +146,7 @@
             orgs
         }
 
-<<<<<<< HEAD
-        fn update_class_hash(
-            ref self: ContractState, vault_hash: Option<ClassHash>, core_hash: Option<ClassHash>,
-        ) {
-=======
         fn update_vault_hash(ref self: ContractState, vault_hash: ClassHash ) {
->>>>>>> 3a5c3247
             self.ownable.assert_only_owner();
             self.vault_class_hash.write(vault_hash);
         }
