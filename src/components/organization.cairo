--- conflicted
+++ resolved
@@ -6,15 +6,8 @@
     use starknet::{ContractAddress, get_block_timestamp, get_caller_address};
     // use crate::interfaces::icore::IConfig;
     use crate::interfaces::iorganization::IOrganization;
-<<<<<<< HEAD
-    use crate::structs::member_structs::MemberTrait;
-    use crate::structs::organization::{
-        OrganizationConfig, OrganizationConfigNode, OrganizationInfo,
-    };
-=======
     // use crate::structs::member_structs::MemberTrait;
     use crate::structs::organization::{OrganizationConfig, OrganizationConfigNode, OrganizationInfo};
->>>>>>> 8c88dcfe
     use super::super::member_manager::MemberManagerComponent;
 
 
