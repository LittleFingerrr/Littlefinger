--- conflicted
+++ resolved
@@ -8,24 +8,14 @@
 /// - Ownership transfers.
 #[starknet::component]
 pub mod OrganizationComponent {
-<<<<<<< HEAD
     use starknet::storage::{Map, StoragePathEntry,StoragePointerReadAccess, StoragePointerWriteAccess};
-=======
-    use starknet::storage::{
-        Map, StoragePathEntry, StoragePointerReadAccess, StoragePointerWriteAccess,
-    };
->>>>>>> d2f41100
     use starknet::{ContractAddress, get_block_timestamp, get_caller_address};
     // use core::ec::stark_curve;
     // use core::ecdsa;
     use crate::interfaces::iorganization::IOrganization;
     use crate::structs::organization::{
-<<<<<<< HEAD
-        Contract, ContractParties, ContractStatus, ContractType,OrganizationConfig, OrganizationConfigNode, OrganizationInfo, OrganizationType,
-=======
         Contract, ContractParties, ContractStatus, ContractType, OrganizationConfig,
         OrganizationConfigNode, OrganizationInfo, OrganizationType,
->>>>>>> d2f41100
     };
     use super::super::member_manager::MemberManagerComponent;
 
@@ -108,12 +98,8 @@
         fn get_organization_details(self: @ComponentState<TContractState>) -> OrganizationInfo {
             self.org_info.read()
         }
-<<<<<<< HEAD
-         /// Creates an employee contract, to be given at hiring, or updated during employment
-=======
 
         /// Creates an employee contract, to be given at hiring, or updated during employment
->>>>>>> d2f41100
         /// Show to employee at hiring
         fn create_company_to_member_contract(
             ref self: ComponentState<TContractState>,
